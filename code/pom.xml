--- conflicted
+++ resolved
@@ -2,7 +2,7 @@
     <modelVersion>4.0.0</modelVersion>
     <groupId>com.googlecode.cqengine</groupId>
     <artifactId>cqengine</artifactId>
-    <version>2.12.5-SNAPSHOT</version>
+    <version>3.0.0-SNAPSHOT</version>
     <packaging>jar</packaging>
     <name>CQEngine</name>
     <description>Collection Query Engine: NoSQL indexing and query engine for Java collections with ultra-low latency</description>
@@ -50,8 +50,8 @@
                 <artifactId>maven-compiler-plugin</artifactId>
                 <version>2.3.2</version>
                 <configuration>
-                    <source>1.6</source>
-                    <target>1.6</target>
+                    <source>1.8</source>
+                    <target>1.8</target>
                 </configuration>
             </plugin>
             <plugin>
@@ -190,7 +190,7 @@
             <plugin>
                 <groupId>org.jacoco</groupId>
                 <artifactId>jacoco-maven-plugin</artifactId>
-                <version>0.7.2.201409121644</version>
+                <version>0.7.9</version>
                 <executions>
                     <execution>
                         <id>default-prepare-agent</id>
@@ -219,7 +219,7 @@
             <plugin>
                 <groupId>org.antlr</groupId>
                 <artifactId>antlr4-maven-plugin</artifactId>
-                <version>4.5</version>
+                <version>4.7</version>
                 <executions>
                     <execution>
                         <id>antlr</id>
@@ -235,28 +235,28 @@
         <dependency>
             <groupId>com.googlecode.concurrent-trees</groupId>
             <artifactId>concurrent-trees</artifactId>
-            <version>2.6.0</version>
+            <version>2.6.1</version>
         </dependency>
         <dependency>
             <groupId>org.javassist</groupId>
             <artifactId>javassist</artifactId>
-            <version>3.18.2-GA</version>
+            <version>3.22.0-GA</version>
         </dependency>
 
         <dependency>
             <groupId>org.xerial</groupId>
             <artifactId>sqlite-jdbc</artifactId>
-            <version>3.16.1</version>
+            <version>3.20.1</version>
         </dependency>
         <dependency>
             <groupId>com.esotericsoftware</groupId>
             <artifactId>kryo</artifactId>
-            <version>3.0.3</version>
+            <version>4.0.1</version>
         </dependency>
         <dependency>
             <groupId>de.javakaffee</groupId>
             <artifactId>kryo-serializers</artifactId>
-            <version>0.37</version>
+            <version>0.42</version>
             <exclusions>
                 <exclusion>
                     <groupId>com.esotericsoftware.kryo</groupId>
@@ -267,29 +267,12 @@
         <dependency>
             <groupId>org.antlr</groupId>
             <artifactId>antlr4-runtime</artifactId>
-<<<<<<< HEAD
             <version>4.7</version>
-=======
-            <version>4.5</version>
-            <exclusions>
-                <exclusion>
-                    <!--
-                        The antlr4-runtime jar version 4.5 contains the classes from this dependency internally
-                        AND it erroneously references them as a dependency as well.
-                        We exclude the dependency to avoid duplicate classes on the classpath.
-                        If we update our dependency on antlr4-runtime in future, we need to confirm if
-                        the duplication issue has been fixed by then, or this exclusion is still required.
-                     -->
-                    <groupId>org.abego.treelayout</groupId>
-                    <artifactId>org.abego.treelayout.core</artifactId>
-                </exclusion>
-            </exclusions>
->>>>>>> 601e8027
         </dependency>
         <dependency>
             <groupId>net.jodah</groupId>
             <artifactId>typetools</artifactId>
-            <version>0.4.7</version>
+            <version>0.5.0</version>
         </dependency>
         <dependency>
             <groupId>com.googlecode.cqengine</groupId>
@@ -301,7 +284,7 @@
         <dependency>
             <groupId>org.mockito</groupId>
             <artifactId>mockito-core</artifactId>
-            <version>1.9.5</version>
+            <version>2.11.0</version>
             <scope>test</scope>
             <exclusions>
                 <exclusion>
@@ -319,13 +302,13 @@
         <dependency>
             <groupId>com.tngtech.java</groupId>
             <artifactId>junit-dataprovider</artifactId>
-            <version>1.9.3</version>
+            <version>1.13.1</version>
             <scope>test</scope>
         </dependency>
         <dependency>
             <groupId>com.google.guava</groupId>
             <artifactId>guava-testlib</artifactId>
-            <version>18.0</version>
+            <version>23.3-jre</version>
             <scope>test</scope>
         </dependency>
 
