--- conflicted
+++ resolved
@@ -1412,7 +1412,18 @@
             indexedCollection.clear();
         }
 
-<<<<<<< HEAD
+        FlagsEnabled flagsEnabled = scenario.queryOptions.get(FlagsEnabled.class);
+        if (flagsEnabled == null) {
+            flagsEnabled = new FlagsEnabled();
+        }
+        if (scenario.useIndexMergeStrategy) {
+            flagsEnabled.add(EngineFlags.PREFER_INDEX_MERGE_STRATEGY);
+        }
+        else {
+            flagsEnabled.remove(EngineFlags.PREFER_INDEX_MERGE_STRATEGY);
+        }
+        scenario.queryOptions.put(FlagsEnabled.class, flagsEnabled);
+
         try {
             evaluateQuery(indexedCollection, scenario.query, scenario.queryOptions, scenario.expectedResults);
         }
@@ -1446,22 +1457,6 @@
             }
         }
         return false;
-=======
-        FlagsEnabled flagsEnabled = scenario.queryOptions.get(FlagsEnabled.class);
-        if (flagsEnabled == null) {
-            flagsEnabled = new FlagsEnabled();
-        }
-        if (scenario.useIndexMergeStrategy) {
-            flagsEnabled.add(EngineFlags.PREFER_INDEX_MERGE_STRATEGY);
-        }
-        else {
-            flagsEnabled.remove(EngineFlags.PREFER_INDEX_MERGE_STRATEGY);
-        }
-        scenario.queryOptions.put(FlagsEnabled.class, flagsEnabled);
-        evaluateQuery(indexedCollection, scenario.query, scenario.queryOptions, scenario.expectedResults);
-        temporaryFileDatabase.after();
-        temporaryInMemoryDatabase.after();
->>>>>>> 46052355
     }
 
     static void evaluateQuery(IndexedCollection<Car> indexedCollection, Query<Car> query, QueryOptions queryOptions, ExpectedResults expectedResults) {
