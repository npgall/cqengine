--- conflicted
+++ resolved
@@ -382,15 +382,9 @@
         java.sql.ResultSet resultSetDoNotContain = mock(java.sql.ResultSet.class);
 
         // Behaviour
-<<<<<<< HEAD
-        when(connectionManager.getConnection(any(SQLiteIndex.class), anyQueryOptions())).thenReturn(connectionContains).thenReturn(connectionDoNotContain);
-        when(connectionContains.prepareStatement("SELECT COUNT(objectKey) FROM " + TABLE_NAME + " WHERE value = ? AND objectKey = ?;")).thenReturn(preparedStatementContains);
-        when(connectionDoNotContain.prepareStatement("SELECT COUNT(objectKey) FROM " + TABLE_NAME + " WHERE value = ? AND objectKey = ?;")).thenReturn(preparedStatementDoNotContains);
-=======
         when(connectionManager.getConnection(any(SQLiteIndex.class))).thenReturn(connectionContains).thenReturn(connectionDoNotContain);
         when(connectionContains.prepareStatement("SELECT objectKey FROM " + TABLE_NAME + " WHERE value = ? AND objectKey = ? LIMIT 1;")).thenReturn(preparedStatementContains);
         when(connectionDoNotContain.prepareStatement("SELECT objectKey FROM " + TABLE_NAME + " WHERE value = ? AND objectKey = ? LIMIT 1;")).thenReturn(preparedStatementDoNotContains);
->>>>>>> d120dab6
         when(preparedStatementContains.executeQuery()).thenReturn(resultSetContains);
         when(preparedStatementDoNotContains.executeQuery()).thenReturn(resultSetDoNotContain);
         when(resultSetContains.next()).thenReturn(true).thenReturn(false);
