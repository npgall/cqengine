/**
 * Copyright 2012-2015 Niall Gallagher
 *
 * Licensed under the Apache License, Version 2.0 (the "License");
 * you may not use this file except in compliance with the License.
 * You may obtain a copy of the License at
 *
 *    http://www.apache.org/licenses/LICENSE-2.0
 *
 * Unless required by applicable law or agreed to in writing, software
 * distributed under the License is distributed on an "AS IS" BASIS,
 * WITHOUT WARRANTIES OR CONDITIONS OF ANY KIND, either express or implied.
 * See the License for the specific language governing permissions and
 * limitations under the License.
 */
package com.googlecode.cqengine.engine;

import com.googlecode.concurrenttrees.common.LazyIterator;
import com.googlecode.cqengine.attribute.*;
import com.googlecode.cqengine.index.AttributeIndex;
import com.googlecode.cqengine.index.Index;
import com.googlecode.cqengine.index.sqlite.IdentityAttributeIndex;
import com.googlecode.cqengine.index.sqlite.SQLiteIdentityIndex;
import com.googlecode.cqengine.index.sqlite.SimplifiedSQLiteIndex;
import com.googlecode.cqengine.index.support.*;
import com.googlecode.cqengine.index.compound.CompoundIndex;
import com.googlecode.cqengine.index.compound.support.CompoundAttribute;
import com.googlecode.cqengine.index.compound.support.CompoundQuery;
import com.googlecode.cqengine.index.fallback.FallbackIndex;
import com.googlecode.cqengine.index.standingquery.StandingQueryIndex;
import com.googlecode.cqengine.index.unique.UniqueIndex;
import com.googlecode.cqengine.persistence.Persistence;
import com.googlecode.cqengine.persistence.support.ObjectSet;
import com.googlecode.cqengine.persistence.support.ObjectStore;
import com.googlecode.cqengine.persistence.support.ObjectStoreResultSet;
import com.googlecode.cqengine.persistence.support.sqlite.SQLiteObjectStore;
import com.googlecode.cqengine.query.Query;
import com.googlecode.cqengine.query.logical.And;
import com.googlecode.cqengine.query.logical.LogicalQuery;
import com.googlecode.cqengine.query.logical.Not;
import com.googlecode.cqengine.query.logical.Or;
import com.googlecode.cqengine.query.option.*;
import com.googlecode.cqengine.query.simple.*;
import com.googlecode.cqengine.resultset.ResultSet;
import com.googlecode.cqengine.resultset.closeable.CloseableResultSet;
import com.googlecode.cqengine.resultset.common.CostCachingResultSet;
import com.googlecode.cqengine.resultset.connective.ResultSetDifference;
import com.googlecode.cqengine.resultset.connective.ResultSetIntersection;
import com.googlecode.cqengine.resultset.connective.ResultSetUnion;
import com.googlecode.cqengine.resultset.connective.ResultSetUnionAll;
import com.googlecode.cqengine.resultset.filter.MaterializedDeduplicatedIterator;
import com.googlecode.cqengine.resultset.filter.FilteringIterator;
import com.googlecode.cqengine.resultset.filter.FilteringResultSet;
import com.googlecode.cqengine.resultset.iterator.ConcatenatingIterable;
import com.googlecode.cqengine.resultset.iterator.ConcatenatingIterator;
import com.googlecode.cqengine.resultset.iterator.IteratorUtil;
import com.googlecode.cqengine.resultset.iterator.UnmodifiableIterator;
import com.googlecode.cqengine.resultset.order.AttributeOrdersComparator;
import com.googlecode.cqengine.resultset.order.MaterializedDeduplicatedResultSet;
import com.googlecode.cqengine.resultset.order.MaterializedOrderedResultSet;
import com.googlecode.cqengine.index.support.CloseableRequestResources.CloseableResourceGroup;

import java.util.*;
import java.util.concurrent.ConcurrentHashMap;
import java.util.concurrent.ConcurrentMap;

import static com.googlecode.cqengine.query.QueryFactory.*;
import static com.googlecode.cqengine.query.option.EngineFlags.INDEX_ORDERING_ALLOW_FAST_ORDERING_OF_MULTI_VALUED_ATTRIBUTES;
import static com.googlecode.cqengine.query.option.EngineFlags.PREFER_INDEX_MERGE_STRATEGY;
import static com.googlecode.cqengine.query.option.FlagsEnabled.isFlagEnabled;
import static com.googlecode.cqengine.resultset.iterator.IteratorUtil.concatenate;
import static com.googlecode.cqengine.resultset.iterator.IteratorUtil.groupAndSort;

/**
 * The main component of {@code CQEngine} - maintains a set of indexes on a collection and accepts queries which
 * it performs and optimizes for those indexes.
 *
 * @author Niall Gallagher
 */
public class CollectionQueryEngine<O> implements QueryEngineInternal<O> {

    // A key used to store the root query in the QueryOptions, so it may be accessed by partial indexes...
    public static final String ROOT_QUERY = "ROOT_QUERY";

    private volatile Persistence<O, ? extends Comparable> persistence;
    private volatile ObjectStore<O> objectStore;

    // Map of attributes to set of indexes on that attribute...
    private final ConcurrentMap<Attribute<O, ?>, Set<Index<O>>> attributeIndexes = new ConcurrentHashMap<Attribute<O, ?>, Set<Index<O>>>();
    private final ConcurrentMap<Attribute<O, ?>, Index<O>> uniqueIndexes = new ConcurrentHashMap<Attribute<O, ?>, Index<O>>();
    // Map of CompoundAttributes to compound index on that compound attribute...
    private final ConcurrentMap<CompoundAttribute<O>, CompoundIndex<O>> compoundIndexes = new ConcurrentHashMap<CompoundAttribute<O>, CompoundIndex<O>>();
    // Map of queries to standing query index on that query...
    private final ConcurrentMap<Query<O>, Index<O>> standingQueryIndexes = new ConcurrentHashMap<Query<O>, Index<O>>();
    // Fallback index (handles queries which other indexes don't support)...
    private final FallbackIndex<O> fallbackIndex = new FallbackIndex<O>();
    // Initially true, updated as indexes are added in addIndex()...
    private volatile boolean allIndexesAreMutable = true;

    public CollectionQueryEngine() {
    }

    @Override
    public void init(final ObjectStore<O> objectStore, final QueryOptions queryOptions) {
        this.objectStore = objectStore;
        @SuppressWarnings("unchecked")
        Persistence<O, ? extends Comparable> persistenceFromQueryOptions = getPersistenceFromQueryOptions(queryOptions);
        this.persistence = persistenceFromQueryOptions;
        if (objectStore instanceof SQLiteObjectStore) {
            // If the collection is backed by a SQLiteObjectStore, add the backing index of the SQLiteObjectStore
            // so that it can also be used as a regular index to accelerate queries...
            SQLiteObjectStore<O, ? extends Comparable<?>> sqLiteObjectStore = (SQLiteObjectStore<O, ? extends Comparable<?>>)objectStore;
            SQLiteIdentityIndex<? extends Comparable<?>, O> backingIndex = sqLiteObjectStore.getBackingIndex();
            addIndex(backingIndex, queryOptions);
        }

        forEachIndexDo(new IndexOperation<O>() {
            @Override
            public boolean perform(Index<O> index) {
                queryOptions.put(QueryEngine.class, this);
                queryOptions.put(Persistence.class, persistence);
                index.init(objectStore, queryOptions);
                return true;
            }
        });
    }

    // -------------------- Methods for adding indexes --------------------

    /**
     * {@inheritDoc}
     */
    @Override
    public void addIndex(Index<O> index, QueryOptions queryOptions) {
        if (index instanceof StandingQueryIndex) {
            allIndexesAreMutable = allIndexesAreMutable && index.isMutable();
            @SuppressWarnings({"unchecked"})
            StandingQueryIndex<O> standingQueryIndex = (StandingQueryIndex<O>) index;
            addStandingQueryIndex(standingQueryIndex, standingQueryIndex.getStandingQuery(), queryOptions);
        }
        else if (index instanceof CompoundIndex) {
            allIndexesAreMutable = allIndexesAreMutable && index.isMutable();
            @SuppressWarnings({"unchecked"})
            CompoundIndex<O> compoundIndex = (CompoundIndex<O>) index;
            CompoundAttribute<O> compoundAttribute = compoundIndex.getAttribute();
            addCompoundIndex(compoundIndex, compoundAttribute, queryOptions);
        }
        else if (index instanceof AttributeIndex) {
            allIndexesAreMutable = allIndexesAreMutable && index.isMutable();
            @SuppressWarnings({"unchecked"})
            AttributeIndex<?, O> attributeIndex = (AttributeIndex<?, O>) index;
            Attribute<O, ?> indexedAttribute = attributeIndex.getAttribute();
            if (indexedAttribute instanceof StandingQueryAttribute) {
                @SuppressWarnings("unchecked")
                StandingQueryAttribute<O> standingQueryAttribute = (StandingQueryAttribute<O>) indexedAttribute;
                Query<O> standingQuery = standingQueryAttribute.getQuery();
                addStandingQueryIndex(index, standingQuery, queryOptions);
            }
            else {
                addAttributeIndex(attributeIndex, queryOptions);
            }
        }
        else {
            throw new IllegalStateException("Unexpected type of index: " + (index == null ? null : index.getClass().getName()));
        }
    }

    /**
     * Adds an {@link AttributeIndex}.
     * @param attributeIndex The index to add
     * @param <A> The type of objects indexed
     */
    <A> void addAttributeIndex(AttributeIndex<A, O> attributeIndex, QueryOptions queryOptions) {
        Attribute<O, A> attribute = attributeIndex.getAttribute();
        Set<Index<O>> indexesOnThisAttribute = attributeIndexes.get(attribute);
        if (indexesOnThisAttribute == null) {
            indexesOnThisAttribute = Collections.newSetFromMap(new ConcurrentHashMap<Index<O>, Boolean>());
            attributeIndexes.put(attribute, indexesOnThisAttribute);
            if(attributeIndex instanceof UniqueIndex) {
                uniqueIndexes.put(attribute, attributeIndex);
            }
        }
        if (attributeIndex instanceof SimplifiedSQLiteIndex) {
            // Ensure there is not already an identity index added for this attribute...
            for (Index<O> existingIndex : indexesOnThisAttribute) {
                if (existingIndex instanceof IdentityAttributeIndex) {
                    throw new IllegalStateException("An identity index for persistence has already been added, and no additional non-heap indexes are allowed, on attribute: " + attribute);
                }
            }
        }
        // Add the index...
        if (!indexesOnThisAttribute.add(attributeIndex)) {
            throw new IllegalStateException("An equivalent index has already been added for attribute: " + attribute);
        }
        if (attributeIndex instanceof UniqueIndex) {
            // We put UniqueIndexes in a separate map too, to access directly...
            uniqueIndexes.put(attribute, attributeIndex);
        }
        queryOptions.put(QueryEngine.class, this);
        queryOptions.put(Persistence.class, persistence);
        attributeIndex.init(objectStore, queryOptions);
    }



    /**
     * Adds either a {@link StandingQueryIndex} or a regular index build on a {@link StandingQueryAttribute}.
     * @param standingQueryIndex The index to add
     * @param standingQuery The query on which the index is based
     */
    void addStandingQueryIndex(Index<O> standingQueryIndex, Query<O> standingQuery, QueryOptions queryOptions) {
        Index<O> existingIndex = standingQueryIndexes.putIfAbsent(standingQuery, standingQueryIndex);
        if (existingIndex != null) {
            throw new IllegalStateException("An index has already been added for standing query: " + standingQuery);
        }
        queryOptions.put(QueryEngine.class, this);
        queryOptions.put(Persistence.class, persistence);
        standingQueryIndex.init(objectStore, queryOptions);
    }

    /**
     * Adds a {@link CompoundIndex}.
     * @param compoundIndex The index to add
     * @param compoundAttribute The compound attribute on which the index is based
     */
    void addCompoundIndex(CompoundIndex<O> compoundIndex, CompoundAttribute<O> compoundAttribute, QueryOptions queryOptions) {
        CompoundIndex<O> existingIndex = compoundIndexes.putIfAbsent(compoundAttribute, compoundIndex);
        if (existingIndex != null) {
            throw new IllegalStateException("An index has already been added for compound attribute: " + compoundAttribute);
        }
        queryOptions.put(QueryEngine.class, this);
        queryOptions.put(Persistence.class, persistence);
        compoundIndex.init(objectStore, queryOptions);
    }

    // -------------------- Method for accessing indexes --------------------


    /**
     * {@inheritDoc}
     */
    @Override
    public Iterable<Index<O>> getIndexes() {
        List<Index<O>> indexes = new ArrayList<Index<O>>();
        for (Set<Index<O>> attributeIndexes : this.attributeIndexes.values()) {
            indexes.addAll(attributeIndexes);
        }
        indexes.addAll(this.compoundIndexes.values());
        indexes.addAll(this.standingQueryIndexes.values());
        return indexes;
    }

    /**
     * Returns an {@link Iterable} over all indexes which have been added on the given attribute, including the
     * {@link FallbackIndex} which is implicitly available on all attributes.
     *
     * @param attribute The relevant attribute
     * @return All indexes which have been added on the given attribute, including the {@link FallbackIndex}
     */
    Iterable<Index<O>> getIndexesOnAttribute(Attribute<O, ?> attribute) {
        final Set<Index<O>> indexesOnAttribute = attributeIndexes.get(attribute);
        if (indexesOnAttribute == null || indexesOnAttribute.isEmpty()) {
            // If no index is registered for this attribute, return the fallback index...
            return Collections.<Index<O>>singleton(this.fallbackIndex);
        }
        // Return an Iterable over the registered indexes and the fallback index...
        List<Iterable<Index<O>>> iterables = new ArrayList<Iterable<Index<O>>>(2);
        iterables.add(indexesOnAttribute);
        iterables.add(Collections.<Index<O>>singleton(fallbackIndex));
        return new ConcatenatingIterable<Index<O>>(iterables);
    }

    /**
     * Returns the entire collection wrapped as a {@link ResultSet}, with retrieval cost {@link Integer#MAX_VALUE}.
     * <p/>
     * Merge cost is the size of the collection.
     *
     * @return The entire collection wrapped as a {@link ResultSet}, with retrieval cost {@link Integer#MAX_VALUE}
     */
    ResultSet<O> getEntireCollectionAsResultSet(final Query<O> query, final QueryOptions queryOptions) {
        return new ObjectStoreResultSet<O>(objectStore, query, queryOptions, Integer.MAX_VALUE) {
            // Override getMergeCost() to avoid calling size(),
            // which may be expensive for custom implementations of lazy backing sets...
            @Override
            public int getMergeCost() {
                return Integer.MAX_VALUE;
            }

            @Override
            public Query<O> getQuery() {
                return query;
            }

            @Override
            public QueryOptions getQueryOptions() {
                return queryOptions;
            }
        };
    }

    /**
     * Returns a {@link ResultSet} from the index with the lowest retrieval cost which supports the given query.
     * <p/>
     * For a definition of retrieval cost see {@link ResultSet#getRetrievalCost()}.
     *
     * @param query The query which refers to an attribute
     * @param queryOptions Optional parameters for the query
     * @return A {@link ResultSet} from the index with the lowest retrieval cost which supports the given query
     */
    <A> ResultSet<O> getResultSetWithLowestRetrievalCost(SimpleQuery<O, A> query, QueryOptions queryOptions) {
<<<<<<< HEAD
        if(query instanceof Equal || query instanceof In) {
            Index<O> unique = uniqueIndexes.get(query.getAttribute());
            // unique indices definitely has better cost
            if(unique!= null){
                return unique.retrieve(query, queryOptions);
            }
        }
=======
        // First check if a UniqueIndex is available, as this will have the lowest cost...
        Index<O> uniqueIndex = uniqueIndexes.get(query.getAttribute());
        if (uniqueIndex!= null && uniqueIndex.supportsQuery(query, queryOptions)){
            return uniqueIndex.retrieve(query, queryOptions);
        }

        // Examine other (non-unique) indexes...
>>>>>>> 87381c94
        Iterable<Index<O>> indexesOnAttribute = getIndexesOnAttribute(query.getAttribute());

        // Choose the index with the lowest retrieval cost for this query...
        ResultSet<O> lowestCostResultSet = null;
        int lowestRetrievalCost = 0;
        for (Index<O> index : indexesOnAttribute) {
            if (index.supportsQuery(query, queryOptions)) {
                ResultSet<O> thisIndexResultSet = index.retrieve(query, queryOptions);
                int thisIndexRetrievalCost = thisIndexResultSet.getRetrievalCost();
                if (lowestCostResultSet == null || thisIndexRetrievalCost < lowestRetrievalCost) {
                    lowestCostResultSet = thisIndexResultSet;
                    lowestRetrievalCost = thisIndexRetrievalCost;
                }
            }
        }

        if (lowestCostResultSet == null) {
            // This should never happen (would indicate a bug);
            // the fallback index should have been selected in worst case...
            throw new IllegalStateException("Failed to locate an index supporting query: " + query);
        }
        return new CostCachingResultSet<O>(lowestCostResultSet);
    }

    // -------------------- Methods for query processing --------------------

    /**
     * {@inheritDoc}
     */
    // Implementation note: this methods actually just pre-processes QueryOption arguments and then delegates
    // to the #retrieveRecursive() method.
    @Override
    public ResultSet<O> retrieve(final Query<O> query, final QueryOptions queryOptions) {
        if(query instanceof Equal) {
            Index<O> uniqueIndex = uniqueIndexes.get(((Equal)query).getAttribute());
            if (uniqueIndex != null && uniqueIndex.supportsQuery(query, queryOptions)) {
                return uniqueIndex.retrieve(query, queryOptions);
            }
        }
        @SuppressWarnings("unchecked")
        OrderByOption<O> orderByOption = (OrderByOption<O>) queryOptions.get(OrderByOption.class);

        // Store the root query in the queryOptions, so that when retrieveRecursive() examines child branches, that
        // both the branch query and the root query will be available to PartialIndexes so they may determine if they
        // can be used to accelerate the overall query...
        queryOptions.put(ROOT_QUERY, query);

        // Log decisions made to the query log, if provided...
        final QueryLog queryLog = queryOptions.get(QueryLog.class); // might be null

        SortedKeyStatisticsAttributeIndex<?, O> indexForOrdering = null;
        if (orderByOption != null) {
            // Results must be ordered. Determine the ordering strategy to use: i.e. if we should use an index to order
            // results, or if we should retrieve results and sort them afterwards instead.

            Double selectivityThreshold = Thresholds.getThreshold(queryOptions, EngineThresholds.INDEX_ORDERING_SELECTIVITY);
            if (selectivityThreshold == null) {
                selectivityThreshold = EngineThresholds.INDEX_ORDERING_SELECTIVITY.getThresholdDefault();
            }
            final List<AttributeOrder<O>> allSortOrders = orderByOption.getAttributeOrders();
            if (selectivityThreshold != 0.0) {
                // Index ordering can be used.
                // Check if an index is actually available to support it...
                AttributeOrder<O> firstOrder = allSortOrders.iterator().next();
                @SuppressWarnings("unchecked")
                Attribute<O, Comparable> firstAttribute = (Attribute<O, Comparable>)firstOrder.getAttribute();
                if (firstAttribute instanceof OrderControlAttribute) {
                    @SuppressWarnings("unchecked")
                    Attribute<O, Comparable> firstAttributeDelegate = ((OrderControlAttribute)firstAttribute).getDelegateAttribute();
                    firstAttribute = firstAttributeDelegate;
                }

                // Before we check if an index is available to support index ordering, we need to account for the fact
                // that even if such an index is available, it might not contain all objects in the collection.
                //
                // An index built on a SimpleAttribute, is guaranteed to contain all objects in the collection, because
                // SimpleAttribute is guaranteed to return a value for every object.
                // OTOH an index built on a non-SimpleAttribute, is not guaranteed to contain all objects in the
                // collection, because non-SimpleAttributes are permitted to return *zero* or more values for any
                // object. Objects for which non-SimpleAttributes return zero values, will be omitted from the index.
                //
                // Therefore, if we will use an index to order results, we must ensure that the collection also has a
                // suitable index to allow the objects which are not in the index to be retrieved as well. When
                // ordering results, we must return those objects either before or after the objects which are found in
                // the index. Here we proceed to locate a suitable index to use for ordering results, only if we will
                // also be able to retrieve the objects missing from that index efficiently as well...
                if (firstAttribute instanceof SimpleAttribute || standingQueryIndexes.get(not(has(firstAttribute))) != null) {
                    // Either we are sorting by a SimpleAttribute, or we are sorting by a non-SimpleAttribute and we
                    // also will be able to retrieve objects which do not have values for the non-SimpleAttribute
                    // efficiently. Now check if an index exists which would allow index ordering...
                    for (Index<O> index : this.getIndexesOnAttribute(firstAttribute)) {
                        if (index instanceof SortedKeyStatisticsAttributeIndex && !index.isQuantized()) {
                            indexForOrdering = (SortedKeyStatisticsAttributeIndex<?, O>)index;
                            break;
                        }
                    }
                }


                if (queryLog != null) {
                    queryLog.log("indexForOrdering: " + (indexForOrdering == null ? null : indexForOrdering.getClass().getSimpleName()));
                }
                // At this point we might have found an appropriate indexForOrdering, or it might still be null.
                if (indexForOrdering != null) {
                    // We found an appropriate index.
                    // Determine if the selectivity of the query is below the selectivity threshold to use index ordering...
                    final double querySelectivity;
                    if (selectivityThreshold == 1.0) {
                        // Index ordering has been requested explicitly.
                        // Don't bother calculating query selectivity, assign low selectivity so we will use the index...
                        querySelectivity = 0.0;
                    }
                    else if (!indexForOrdering.supportsQuery(has(firstAttribute), queryOptions)) {
                        // Index ordering was not requested explicitly, and we cannot calculate the selectivity.
                        // In this case even though we have an index which supports index ordering,
                        // we don't have enough information to say that it would be beneficial.
                        // Assign high selectivity so that the materialize strategy will be used instead...
                        querySelectivity = 1.0;
                    }
                    else {
                        // The index supports has() queries, which allows us to calculate selectivity.
                        // Calculate query selectivity, based on the query cardinality and index cardinality...
                        final int queryCardinality = retrieveRecursive(query, queryOptions).getMergeCost();
                        final int indexCardinality = indexForOrdering.retrieve(has(firstAttribute), queryOptions).getMergeCost();
                        if (queryLog != null) {
                            queryLog.log("queryCardinality: " + queryCardinality);
                            queryLog.log("indexCardinality: " + indexCardinality);
                        }
                        if (indexCardinality == 0) {
                            // Handle edge case where the index is empty.
                            querySelectivity = 1.0; // treat is as if the query has high selectivity (tend to use materialize).
                        }
                        else if (queryCardinality > indexCardinality) {
                            // Handle edge case where query cardinality is greater than index cardinality.
                            querySelectivity = 0.0; // treat is as if the query has low selectivity (tend to use index ordering).
                        }
                        else {
                            querySelectivity = 1.0 - queryCardinality / (double)indexCardinality;
                        }
                    }

                    if (queryLog != null) {
                        queryLog.log("querySelectivity: " + querySelectivity);
                        queryLog.log("selectivityThreshold: " + selectivityThreshold);
                    }
                    if (querySelectivity > selectivityThreshold) {
                        // Selectivity is too high for index ordering strategy.
                        // Use the materialize ordering strategy instead.
                        indexForOrdering = null;
                    }
                    // else: querySelectivity <= selectivityThreshold, so we use the index ordering strategy.
                }
            }
        }
        ResultSet<O> resultSet;
        if (indexForOrdering != null) {
            // Retrieve results, using an index to accelerate ordering...
            resultSet = retrieveWithIndexOrdering(query, queryOptions, orderByOption, indexForOrdering);
            if (queryLog != null) {
                queryLog.log("orderingStrategy: index");
            }
        }
        else {
            // Retrieve results, without using an index to accelerate ordering...
            resultSet = retrieveWithoutIndexOrdering(query, queryOptions, orderByOption);
            if (queryLog != null) {
                queryLog.log("orderingStrategy: materialize");
            }
        }

        // Return the results, ensuring that the close() method will close any resources which were opened...
        // TODO: possibly not necessary to wrap here, as the IndexedCollections also ensure close() is called...
        return new CloseableResultSet<O>(resultSet, query, queryOptions) {
            @Override
            public void close() {
                super.close();
                CloseableRequestResources.closeForQueryOptions(queryOptions);
            }
        };
    }

    /**
     * Retrieve results and then sort them afterwards (if sorting is required).
     */
    ResultSet<O> retrieveWithoutIndexOrdering(Query<O> query, QueryOptions queryOptions, OrderByOption<O> orderByOption) {
        ResultSet<O> resultSet;
        resultSet = retrieveRecursive(query, queryOptions);

        // Check if we need to wrap ResultSet to order and/or deduplicate results (deduplicate using MATERIAIZE rather
        // than LOGICAL_ELIMINATION strategy)...
        final boolean applyMaterializedDeduplication = DeduplicationOption.isMaterialize(queryOptions);
        if (orderByOption != null) {
            // An OrderByOption was specified, wrap the results in an MaterializedOrderedResultSet.
            // -> This will implicitly sort AND deduplicate the results returned by the ResultSet.iterator() method.
            // -> However note this does not mean we will also deduplicate the count returned by ResultSet.size()!
            // -> Deduplicating the count returned by size() is expensive, so we only do this if the client
            //    requested both ordering AND deduplication explicitly (hence we pass applyMaterializeDeduplication)...
            Comparator<O> comparator = new AttributeOrdersComparator<O>(orderByOption.getAttributeOrders(), queryOptions);
            resultSet = new MaterializedOrderedResultSet<O>(resultSet, comparator, applyMaterializedDeduplication);
        }
        else if (applyMaterializedDeduplication) {
            // A DeduplicationOption was specified, wrap the results in an MaterializedDeduplicatedResultSet,
            // which will deduplicate (but not sort) results. O(n) time complexity to subsequently iterate...
            resultSet = new MaterializedDeduplicatedResultSet<O>(resultSet);
        }
        return resultSet;
    }


    /**
     * Use an index to order results.
     */
    ResultSet<O> retrieveWithIndexOrdering(final Query<O> query, final QueryOptions queryOptions, final OrderByOption<O> orderByOption, final SortedKeyStatisticsIndex<?, O> indexForOrdering) {
        final List<AttributeOrder<O>> allSortOrders = orderByOption.getAttributeOrders();

        final AttributeOrder<O> primarySortOrder = allSortOrders.get(0);

        // If the client wrapped the first attribute by which results should be ordered in an OrderControlAttribute,
        // assign it here...
        @SuppressWarnings("unchecked")
        final OrderControlAttribute<O> orderControlAttribute =
                (primarySortOrder.getAttribute() instanceof OrderControlAttribute)
                        ? (OrderControlAttribute<O>)primarySortOrder.getAttribute() : null;

        // If the first attribute by which results should be ordered was wrapped, unwrap it, and assign it here...
        @SuppressWarnings("unchecked")
        final Attribute<O, Comparable> primarySortAttribute =
                (orderControlAttribute == null)
                        ? (Attribute<O, Comparable>) primarySortOrder.getAttribute()
                        : (Attribute<O, Comparable>) orderControlAttribute.getDelegateAttribute();

        final boolean primarySortDescending = primarySortOrder.isDescending();

        final boolean attributeCanHaveZeroValues = !(primarySortAttribute instanceof SimpleAttribute);
        final boolean attributeCanHaveMoreThanOneValue = !(primarySortAttribute instanceof SimpleAttribute || primarySortAttribute instanceof SimpleNullableAttribute);

        @SuppressWarnings("unchecked")
        final RangeBounds<?> rangeBoundsFromQuery = getBoundsFromQuery(query, primarySortAttribute);

        return new ResultSet<O>() {
            @Override
            public Iterator<O> iterator() {
                Iterator<O> mainResults = retrieveWithIndexOrderingMainResults(query, queryOptions, indexForOrdering, allSortOrders, rangeBoundsFromQuery, attributeCanHaveMoreThanOneValue, primarySortDescending);

                // Combine the results from the index ordered search, with objects which would be missing from that
                // index, which is possible in the case that the primary sort attribute is nullable or multi-valued...

                Iterator<O> combinedResults;
                if (attributeCanHaveZeroValues) {
                    Iterator<O> missingResults = retrieveWithIndexOrderingMissingResults(query, queryOptions, primarySortAttribute, allSortOrders, attributeCanHaveMoreThanOneValue);

                    // Concatenate the main results and the missing objects, accounting for which batch should come first...
                    if (orderControlAttribute instanceof OrderMissingFirstAttribute) {
                        combinedResults = ConcatenatingIterator.concatenate(Arrays.asList(missingResults, mainResults));
                    }
                    else if (orderControlAttribute instanceof OrderMissingLastAttribute) {
                        combinedResults = ConcatenatingIterator.concatenate(Arrays.asList(mainResults, missingResults));
                    }
                    else if (primarySortOrder.isDescending()) {
                        combinedResults = ConcatenatingIterator.concatenate(Arrays.asList(mainResults, missingResults));
                    }
                    else {
                        combinedResults = ConcatenatingIterator.concatenate(Arrays.asList(missingResults, mainResults));
                    }
                }
                else {
                    combinedResults = mainResults;
                }

                if (attributeCanHaveMoreThanOneValue) {
                    // Deduplicate results in case the same object could appear in more than one bucket
                    // and so otherwise could be returned more than once...
                    combinedResults = new MaterializedDeduplicatedIterator<O>(combinedResults);
                }
                return combinedResults;
            }

            @Override
            public boolean contains(O object) {
                ResultSet<O> rs = retrieveWithoutIndexOrdering(query, queryOptions, null);
                try {
                    return rs.contains(object);
                }
                finally {
                    rs.close();
                }
            }

            @Override
            public boolean matches(O object) {
                return query.matches(object, queryOptions);
            }

            @Override
            public Query<O> getQuery() {
                return query;
            }

            @Override
            public QueryOptions getQueryOptions() {
                return queryOptions;
            }

            @Override
            public int getRetrievalCost() {
                ResultSet<O> rs = retrieveWithoutIndexOrdering(query, queryOptions, null);
                try {
                    return rs.getRetrievalCost();
                }
                finally {
                    rs.close();
                }
            }

            @Override
            public int getMergeCost() {
                ResultSet<O> rs = retrieveWithoutIndexOrdering(query, queryOptions, null);
                try {
                    return rs.getMergeCost();
                }
                finally {
                    rs.close();
                }
            }

            @Override
            public int size() {
                ResultSet<O> rs = retrieveWithoutIndexOrdering(query, queryOptions, null);
                try {
                    return rs.size();
                }
                finally {
                    rs.close();
                }
            }

            @Override
            public void close() {

            }
        };
    }

    Iterator<O> retrieveWithIndexOrderingMainResults(final Query<O> query, QueryOptions queryOptions, SortedKeyStatisticsIndex<?, O> indexForOrdering, List<AttributeOrder<O>> allSortOrders, RangeBounds<?> rangeBoundsFromQuery, boolean attributeCanHaveMoreThanOneValue, boolean primarySortDescending) {
        // Ensure that at the end of processing the request, that we close any resources we opened...
        final CloseableResourceGroup closeableResourceGroup = CloseableRequestResources.forQueryOptions(queryOptions).addGroup();

        final List<AttributeOrder<O>> sortOrdersForBucket = determineAdditionalSortOrdersForIndexOrdering(allSortOrders, attributeCanHaveMoreThanOneValue, indexForOrdering, queryOptions);

        final CloseableIterator<? extends KeyValue<? extends Comparable<?>, O>> keysAndValuesInRange = getKeysAndValuesInRange(indexForOrdering, rangeBoundsFromQuery, primarySortDescending, queryOptions);

        // Ensure this CloseableIterator gets closed...
        closeableResourceGroup.add(keysAndValuesInRange);

        final Iterator<O> sorted;
        if (sortOrdersForBucket.isEmpty()) {
            sorted = new LazyIterator<O>() {
                @Override
                protected O computeNext() {
                    return keysAndValuesInRange.hasNext() ? keysAndValuesInRange.next().getValue() : endOfData();
                }
            };
        }
        else {
            sorted = concatenate(groupAndSort(keysAndValuesInRange, new AttributeOrdersComparator<O>(sortOrdersForBucket, queryOptions)));
        }

        return filterIndexOrderingCandidateResults(sorted, query, queryOptions);
    }

    Iterator<O> retrieveWithIndexOrderingMissingResults(final Query<O> query, QueryOptions queryOptions, Attribute<O, Comparable> primarySortAttribute, List<AttributeOrder<O>> allSortOrders, boolean attributeCanHaveMoreThanOneValue) {
        // Ensure that at the end of processing the request, that we close any resources we opened...
        final CloseableResourceGroup closeableResourceGroup = CloseableRequestResources.forQueryOptions(queryOptions).addGroup();

        // Retrieve missing objects from the secondary index on objects which don't have a value for the primary sort attribute...
        Not<O> missingValuesQuery = not(has(primarySortAttribute));
        ResultSet<O> missingResults = retrieveRecursive(missingValuesQuery, queryOptions);

        // Ensure that this is closed...
        closeableResourceGroup.add(missingResults);

        Iterator<O> missingResultsIterator = missingResults.iterator();
        // Filter the objects from the secondary index, to ensure they match the query...
        missingResultsIterator = filterIndexOrderingCandidateResults(missingResultsIterator, query, queryOptions);

        // Determine if we need to sort the missing objects...
        Index<O> indexForMissingObjects = standingQueryIndexes.get(missingValuesQuery);
        final List<AttributeOrder<O>> sortOrdersForBucket = determineAdditionalSortOrdersForIndexOrdering(allSortOrders, attributeCanHaveMoreThanOneValue, indexForMissingObjects, queryOptions);

        if (!sortOrdersForBucket.isEmpty()) {
            // We do need to sort the missing objects...
            Comparator<O> comparator = new AttributeOrdersComparator<O>(sortOrdersForBucket, queryOptions);
            missingResultsIterator = IteratorUtil.materializedSort(missingResultsIterator, comparator);
        }

        return missingResultsIterator;
    }

    /**
     * Filters the given sorted candidate results to ensure they match the query, using either the default merge
     * strategy or the index merge strategy as appropriate.
     * <p/>
     * This method will add any resources which need to be closed to {@link CloseableRequestResources} in the query options.
     *
     * @param sortedCandidateResults The candidate results to be filtered
     * @param query The query
     * @param queryOptions The query options
     * @return A filtered iterator which returns the subset of candidate objects which match the query
     */
    Iterator<O> filterIndexOrderingCandidateResults(final Iterator<O> sortedCandidateResults, final Query<O> query, final QueryOptions queryOptions) {
        final boolean indexMergeStrategyEnabled = isFlagEnabled(queryOptions, PREFER_INDEX_MERGE_STRATEGY);
        if (indexMergeStrategyEnabled) {
            final ResultSet<O> indexAcceleratedQueryResults = retrieveWithoutIndexOrdering(query, queryOptions, null);
            if (indexAcceleratedQueryResults.getRetrievalCost() == Integer.MAX_VALUE) {
                // No index is available to accelerate the index merge strategy...
                indexAcceleratedQueryResults.close();
                // We fall back to filtering via query.matches() below.
            }
            else {
                // Ensure that indexAcceleratedQueryResults is closed at the end of processing the request...
                final CloseableResourceGroup closeableResourceGroup = CloseableRequestResources.forQueryOptions(queryOptions).addGroup();
                closeableResourceGroup.add(indexAcceleratedQueryResults);
                // This is the index merge strategy where indexes are used to filter the sorted results...
                return new FilteringIterator<O>(sortedCandidateResults, queryOptions) {
                    @Override
                    public boolean isValid(O object, QueryOptions queryOptions) {
                        return indexAcceleratedQueryResults.contains(object);
                    }
                };
            }

        }
        // Either index merge strategy is not enabled, or no suitable indexes are available for it.
        // We filter results by examining values returned by attributes referenced in the query instead...
        return new FilteringIterator<O>(sortedCandidateResults, queryOptions) {
            @Override
            public boolean isValid(O object, QueryOptions queryOptions) {
                return query.matches(object, queryOptions);
            }
        };
    }

    static <O, A extends Comparable<A>> Persistence<O, A> getPersistenceFromQueryOptions(QueryOptions queryOptions) {
        @SuppressWarnings("unchecked")
        Persistence<O, A> persistence = (Persistence<O, A>) queryOptions.get(Persistence.class);
        if (persistence == null) {
            throw new IllegalStateException("A required Persistence object was not supplied in query options");
        }
        return persistence;
    }

    /**
     * Called when using an index to order results, to determine if or how results within each bucket
     * in that index should be sorted.
     * <p/>
     *
     * We must sort results within each bucket, when:
     * <ol>
     *     <li>
     *         The index is quantized.
     *     </li>
     *     <li>
     *         The attribute can have multiple values (if object 1 values ["a"] and  object 2 has values
     *         ["a", "b"] then objects 1 & 2 will both be in the same bucket, but object 1 should sort first ascending).
     *         However this case can be suppressed with
     *         {@link EngineFlags#INDEX_ORDERING_ALLOW_FAST_ORDERING_OF_MULTI_VALUED_ATTRIBUTES}.
     *     </li>
     *     <li>
     *         There are additional sort orders after the first one.
     *     </li>
     * </ol>
     *
     * @param allSortOrders The user-specified sort orders
     * @param attributeCanHaveMoreThanOneValue If the primary attribute used for sorting can return more than one value
     * @param index The index from which the bucket is accessed
     * @return A list of AttributeOrder objects representing the sort order to apply to objects in the bucket
     */
    static <O> List<AttributeOrder<O>> determineAdditionalSortOrdersForIndexOrdering(List<AttributeOrder<O>> allSortOrders, boolean attributeCanHaveMoreThanOneValue, Index<O> index, QueryOptions queryOptions) {
        return (index.isQuantized() || (attributeCanHaveMoreThanOneValue && !isFlagEnabled(queryOptions, INDEX_ORDERING_ALLOW_FAST_ORDERING_OF_MULTI_VALUED_ATTRIBUTES)))
                ? allSortOrders // We must re-sort on all sort orders within each bucket.
                : allSortOrders.subList(1, allSortOrders.size());
    }

    static <A extends Comparable<A>, O> CloseableIterator<KeyValue<A, O>> getKeysAndValuesInRange(SortedKeyStatisticsIndex<A, O> index, RangeBounds<?> queryBounds, boolean descending, QueryOptions queryOptions) {
        @SuppressWarnings("unchecked")
        RangeBounds<A> typedBounds = (RangeBounds<A>) queryBounds;
        if (!descending) {
            return index.getKeysAndValues(
                    typedBounds.lowerBound, typedBounds.lowerInclusive,
                    typedBounds.upperBound, typedBounds.upperInclusive,
                    queryOptions
            ).iterator();
        }
        else {
            return index.getKeysAndValuesDescending(
                    typedBounds.lowerBound, typedBounds.lowerInclusive,
                    typedBounds.upperBound, typedBounds.upperInclusive,
                    queryOptions
            ).iterator();
        }
    }

    static class RangeBounds<A extends Comparable<A>> {
        final A lowerBound;
        final boolean lowerInclusive;
        final A upperBound;
        final Boolean upperInclusive;

        public RangeBounds(A lowerBound, boolean lowerInclusive, A upperBound, Boolean upperInclusive) {
            this.lowerBound = lowerBound;
            this.lowerInclusive = lowerInclusive;
            this.upperBound = upperBound;
            this.upperInclusive = upperInclusive;
        }
    }

    static <A extends Comparable<A>, O> RangeBounds getBoundsFromQuery(Query<O> query, Attribute<O, A> attribute) {
        A lowerBound = null, upperBound = null;
        boolean lowerInclusive = false, upperInclusive = false;
        List<SimpleQuery<O, ?>> candidateRangeQueries = Collections.emptyList();
        if (query instanceof SimpleQuery) {
            candidateRangeQueries = Collections.<SimpleQuery<O, ?>>singletonList((SimpleQuery<O, ?>) query);
        }
        else if (query instanceof And) {
            And<O> and = (And<O>)query;
            if (and.hasSimpleQueries()) {
                candidateRangeQueries = and.getSimpleQueries();
            }
        }
        for (SimpleQuery<O, ?> candidate : candidateRangeQueries) {
            if (attribute.equals(candidate.getAttribute())) {
                if (candidate instanceof GreaterThan) {
                    @SuppressWarnings("unchecked")
                    GreaterThan<O, A> bound = (GreaterThan<O, A>) candidate;
                    lowerBound = bound.getValue();
                    lowerInclusive = bound.isValueInclusive();
                }
                else if (candidate instanceof LessThan) {
                    @SuppressWarnings("unchecked")
                    LessThan<O, A> bound = (LessThan<O, A>) candidate;
                    upperBound = bound.getValue();
                    upperInclusive = bound.isValueInclusive();
                }
                else if (candidate instanceof Between) {
                    @SuppressWarnings("unchecked")
                    Between<O, A> bound = (Between<O, A>) candidate;
                    lowerBound = bound.getLowerValue();
                    lowerInclusive = bound.isLowerInclusive();
                    upperBound = bound.getUpperValue();
                    upperInclusive = bound.isUpperInclusive();
                }
            }
        }
        return new RangeBounds<A>(lowerBound, lowerInclusive, upperBound, upperInclusive);
    }

    /**
     * Implements the bulk of query processing.
     * <p/>
     * This method is recursive.
     * <p/>
     * When processing a {@link SimpleQuery}, the method will simply delegate to the helper methods
     * {@link #retrieveIntersection(Collection, QueryOptions, boolean)} and {@link #retrieveUnion(Collection, QueryOptions)}
     * and will return their results.
     * <p/>
     * When processing a descendant of {@link CompoundQuery} ({@link And}, {@link Or}, {@link Not}), the method
     * will extract separately from those objects the child queries which are {@link SimpleQuery}s and the child
     * queries which are {@link CompoundQuery}s. It will call the helper methods above to process the child
     * {@link SimpleQuery}s, and the method will call itself recursively to process the child {@link CompoundQuery}s.
     * Once the method has results for both the child {@link SimpleQuery}s and the child {@link CompoundQuery}s, it
     * will return them in a {@link ResultSetIntersection}, {@link ResultSetUnion} or {@link ResultSetDifference}
     * object as appropriate for {@link And}, {@link Or}, {@link Not} respectively. These {@link ResultSet} objects
     * will take care of performing intersections or unions etc. on the child {@link ResultSet}s.
     *
     * @param query A query representing some assertions which sought objects must match
     * @param queryOptions Optional parameters for the query
     * supplied specifying strategy {@link DeduplicationStrategy#LOGICAL_ELIMINATION}
     * @return A {@link ResultSet} which provides objects matching the given query
     */
    ResultSet<O> retrieveRecursive(Query<O> query, final QueryOptions queryOptions) {
        final boolean indexMergeStrategyEnabled = isFlagEnabled(queryOptions, PREFER_INDEX_MERGE_STRATEGY);

        // Check if we can process this query from a standing query index...
        Index<O> standingQueryIndex = standingQueryIndexes.get(query);
        if (standingQueryIndex != null) {
            // No deduplication required for standing queries.
            if (standingQueryIndex instanceof StandingQueryIndex) {
                return standingQueryIndex.retrieve(query, queryOptions);
            }
            else {
                return standingQueryIndex.retrieve(equal(forStandingQuery(query), Boolean.TRUE), queryOptions);
            }
        } // else no suitable standing query index exists, process the query normally...

        if (query instanceof SimpleQuery) {
            // No deduplication required for a single SimpleQuery.
            // Return the ResultSet from the index with the lowest retrieval cost which supports
            // this query and the attribute on which it is based...
            return getResultSetWithLowestRetrievalCost((SimpleQuery<O, ?>) query, queryOptions);
        }
        else if (query instanceof And) {
            final And<O> and = (And<O>) query;

            // Check if we can process this And query from a compound index...
            if (!compoundIndexes.isEmpty()) {
                // Compound indexes exist. Check if any can be used for this And query...
                CompoundQuery<O> compoundQuery = CompoundQuery.fromAndQueryIfSuitable(and);
                if (compoundQuery != null) {
                    CompoundIndex<O> compoundIndex = compoundIndexes.get(compoundQuery.getCompoundAttribute());
                    if (compoundIndex != null && compoundIndex.supportsQuery(compoundQuery, queryOptions)) {
                        // No deduplication required for retrievals from compound indexes.
                        return compoundIndex.retrieve(compoundQuery, queryOptions);
                    }
                }
            } // else no suitable compound index exists, process the And query normally...

            // No deduplication required for intersections.
            return new ResultSetIntersection<O>(new Iterable<ResultSet<O>>() {
                @Override
                public Iterator<ResultSet<O>> iterator() {
                    return new UnmodifiableIterator<ResultSet<O>>() {

                        boolean needToProcessSimpleQueries = and.hasSimpleQueries();
                        Iterator<LogicalQuery<O>> logicalQueriesIterator = and.getLogicalQueries().iterator();

                        @Override
                        public boolean hasNext() {
                            return needToProcessSimpleQueries || logicalQueriesIterator.hasNext();
                        }

                        @Override
                        public ResultSet<O> next() {
                            if (needToProcessSimpleQueries) {
                                needToProcessSimpleQueries = false;
                                // Retrieve results for simple queries from indexes...
                                return retrieveIntersection(and.getSimpleQueries(), queryOptions, indexMergeStrategyEnabled);
                            }
                            // Recursively call this method for logical queries...
                            return retrieveRecursive(logicalQueriesIterator.next(), queryOptions);
                        }
                    };
                }
            }, query, queryOptions, indexMergeStrategyEnabled);
        }
        else if (query instanceof Or) {
            final Or<O> or = (Or<O>) query;
            // If the Or query indicates child queries are disjoint,
            // ignore any instruction to perform deduplication in the queryOptions supplied...
            final QueryOptions queryOptionsForOrUnion;
            if (or.isDisjoint()) {
                // The Or query is disjoint, so there is no need to perform deduplication on its results.
                // Wrap the QueryOptions object in another which omits the DeduplicationOption if it is requested
                // when evaluating this Or statement...
                queryOptionsForOrUnion = new QueryOptions(queryOptions.getOptions()) {
                    @Override
                    public Object get(Object key) {
                        return DeduplicationOption.class.equals(key) ? null : super.get(key);
                    }
                };
            }
            else {
                // Use the supplied queryOptions...
                queryOptionsForOrUnion = queryOptions;
            }
            Iterable<ResultSet<O>> resultSetsToUnion = new Iterable<ResultSet<O>>() {
                @Override
                public Iterator<ResultSet<O>> iterator() {
                    return new UnmodifiableIterator<ResultSet<O>>() {

                        boolean needToProcessSimpleQueries = or.hasSimpleQueries();
                        Iterator<LogicalQuery<O>> logicalQueriesIterator = or.getLogicalQueries().iterator();

                        @Override
                        public boolean hasNext() {
                            return needToProcessSimpleQueries || logicalQueriesIterator.hasNext();
                        }

                        @Override
                        public ResultSet<O> next() {
                            if (needToProcessSimpleQueries) {
                                needToProcessSimpleQueries = false;
                                // Retrieve results for simple queries from indexes...
                                return retrieveUnion(or.getSimpleQueries(), queryOptionsForOrUnion);
                            }
                            // Recursively call this method for logical queries.
                            // Note we supply the original queryOptions for recursive calls...
                            return retrieveRecursive(logicalQueriesIterator.next(), queryOptions);
                        }
                    };
                }
            };
            ResultSet<O> union;
            // *** Deduplication can be required for unions... ***
            if (DeduplicationOption.isLogicalElimination(queryOptionsForOrUnion)) {
                union = new ResultSetUnion<O>(resultSetsToUnion, query, queryOptions, indexMergeStrategyEnabled);
            }
            else {
                union = new ResultSetUnionAll<O>(resultSetsToUnion, query, queryOptions);
            }

            if (union.getRetrievalCost() == Integer.MAX_VALUE) {
                // Either no indexes are available for any branches of the or() query, or indexes are only available
                // for some of the branches.
                // If we were to delegate to the FallbackIndex to retrieve results for any of the branches which
                // don't have indexes, then the FallbackIndex would scan the entire collection to locate results.
                // This would happen for *each* of the branches which don't have indexes - so the entire collection
                // could be scanned multiple times.
                // So to avoid that, here we will scan the entire collection once, to find all objects which match
                // all of the child branches in a single scan.
                // Note: there is no need to deduplicate results which were fetched this way.
                union = new FilteringResultSet<O>(getEntireCollectionAsResultSet(query, queryOptions), or, queryOptions) {
                    @Override
                    public boolean isValid(O object, QueryOptions queryOptions) {
                        return or.matches(object, queryOptions);
                    }
                };
            }
            return union;
        }
        else if (query instanceof Not) {
            final Not<O> not = (Not<O>) query;
            // No deduplication required for negation (the entire collection is a Set, contains no duplicates).
            // Retrieve the ResultSet for the negated query, by calling this method recursively...
            ResultSet<O> resultSetToNegate = retrieveRecursive(not.getNegatedQuery(), queryOptions);
            // Return the negation of this result set, by subtracting it from the entire collection of objects...
            return new ResultSetDifference<O>(getEntireCollectionAsResultSet(query, queryOptions), resultSetToNegate, query, queryOptions, indexMergeStrategyEnabled);
        }
        else {
            throw new IllegalStateException("Unexpected type of query object: " + getClassNameNullSafe(query));
        }
    }

    /**
     * Retrieves an intersection of the objects matching {@link SimpleQuery}s.
     * <p/>
     * <i>Definitions:
     * For a definition of <u>retrieval cost</u> see {@link ResultSet#getRetrievalCost()}.
     * For a definition of <u>merge cost</u> see {@link ResultSet#getMergeCost()}.
     * </i>
     * <p/>
     * The algorithm employed by this method is as follows.
     * <p/>
     * For each {@link SimpleQuery} supplied, retrieves a {@link ResultSet} for that {@link SimpleQuery}
     * from the index with the lowest <u>retrieval cost</u> which supports that {@link SimpleQuery}.
     * <p/>
     * The algorithm then determines the {@link ResultSet} with the <i>lowest</i> <u>merge cost</u>, and the
     * {@link SimpleQuery} which was associated with that {@link ResultSet}. It also assembles a list of the
     * <i>other</i> {@link SimpleQuery}s which had <i>more expensive</i> <u>merge costs</u>.
     * <p/>
     * The algorithm then returns a {@link FilteringResultSet} which iterates the {@link ResultSet} with the
     * <i>lowest</i> <u>merge cost</u>. During iteration, this {@link FilteringResultSet} calls a
     * {@link FilteringResultSet#isValid(Object, com.googlecode.cqengine.query.option.QueryOptions)} method for each object. This algorithm implements that method to
     * return true if the object matches all of the {@link SimpleQuery}s which had the <i>more expensive</i>
     * <u>merge costs</u>.
     * <p/>
     * As such the {@link ResultSet} which had the lowest merge cost drives the iteration.  Note therefore that this
     * method <i>does <u>not</u> perform set intersections in the conventional sense</i> (i.e. using
     * {@link Set#contains(Object)}). It has been tested empirically that it is usually cheaper to invoke
     * {@link Query#matches(Object, com.googlecode.cqengine.query.option.QueryOptions)} to test each object in the smallest set against queries which would match the
     * more expensive sets, rather than perform several hash lookups and equality tests between multiple sets.
     *
     * @param queries A collection of {@link SimpleQuery} objects to be retrieved and intersected
     * @param queryOptions Optional parameters for the query
     * @return A {@link ResultSet} which provides objects matching the intersection of results for each of the
     * {@link SimpleQuery}s
     */
    <A> ResultSet<O> retrieveIntersection(Collection<SimpleQuery<O, ?>> queries, QueryOptions queryOptions, boolean indexMergeStrategyEnabled) {
        List<ResultSet<O>> resultSets = new ArrayList<ResultSet<O>>(queries.size());
        for (SimpleQuery query : queries) {
            // Work around type erasure...
            @SuppressWarnings({"unchecked"})
            SimpleQuery<O, A> queryTyped = (SimpleQuery<O, A>) query;
            ResultSet<O> resultSet = getResultSetWithLowestRetrievalCost(queryTyped, queryOptions);
            resultSets.add(resultSet);
        }
        @SuppressWarnings("unchecked")
        Collection<Query<O>> queriesTyped = (Collection<Query<O>>)(Collection<? extends Query<O>>)queries;
        Query<O> query = queriesTyped.size() == 1 ? queriesTyped.iterator().next() : new And<O>(queriesTyped);
        // The rest of the algorithm is implemented in ResultSetIntersection...
        return new ResultSetIntersection<O>(resultSets, query, queryOptions, indexMergeStrategyEnabled);
    }

    /**
     * Retrieves a union of the objects matching {@link SimpleQuery}s.
     * <p/>
     * <i>Definitions:
     * For a definition of <u>retrieval cost</u> see {@link ResultSet#getRetrievalCost()}.
     * For a definition of <u>merge cost</u> see {@link ResultSet#getMergeCost()}.
     * </i>
     * <p/>
     * The algorithm employed by this method is as follows.
     * <p/>
     * For each {@link SimpleQuery} supplied, retrieves a {@link ResultSet} for that {@link SimpleQuery}
     * from the index with the lowest <u>retrieval cost</u> which supports that {@link SimpleQuery}.
     * <p/>
     * The method then returns these {@link ResultSet}s in either a {@link ResultSetUnion} or a
     * {@link ResultSetUnionAll} object, depending on whether {@code logicalDuplicateElimination} was specified
     * or not. These concatenate the wrapped {@link ResultSet}s when iterated. In the case of {@link ResultSetUnion},
     * this also ensures that duplicate objects are not returned more than once, by means of logical elimination via
     * set theory rather than maintaining a record of all objects iterated.
     *
     * @param queries A collection of {@link SimpleQuery} objects to be retrieved and unioned
     * @param queryOptions Optional parameters for the query
     * supplied specifying strategy {@link DeduplicationStrategy#LOGICAL_ELIMINATION}
     * @return A {@link ResultSet} which provides objects matching the union of results for each of the
     * {@link SimpleQuery}s
     */
    ResultSet<O> retrieveUnion(final Collection<SimpleQuery<O, ?>> queries, final QueryOptions queryOptions) {
        Iterable<ResultSet<O>> resultSetsToUnion = new Iterable<ResultSet<O>>() {
            @Override
            public Iterator<ResultSet<O>> iterator() {
                return new UnmodifiableIterator<ResultSet<O>>() {

                    Iterator<SimpleQuery<O, ?>> queriesIterator = queries.iterator();
                    @Override
                    public boolean hasNext() {
                        return queriesIterator.hasNext();
                    }

                    @Override
                    public ResultSet<O> next() {
                        return getResultSetWithLowestRetrievalCost(queriesIterator.next(), queryOptions);
                    }
                };
            }
        };
        @SuppressWarnings("unchecked")
        Collection<Query<O>> queriesTyped = (Collection<Query<O>>)(Collection<? extends Query<O>>)queries;
        Query<O> query = queriesTyped.size() == 1 ? queriesTyped.iterator().next() : new Or<O>(queriesTyped);
        // Perform deduplication as necessary...
        if (DeduplicationOption.isLogicalElimination(queryOptions)) {
            boolean indexMergeStrategyEnabled = isFlagEnabled(queryOptions, PREFER_INDEX_MERGE_STRATEGY);
            return new ResultSetUnion<O>(resultSetsToUnion, query, queryOptions, indexMergeStrategyEnabled);
        }
        else {
            return new ResultSetUnionAll<O>(resultSetsToUnion, query, queryOptions);
        }
    }

    /**
     * {@inheritDoc}
     */
    @Override
    public boolean addAll(final ObjectSet<O> objectSet, final QueryOptions queryOptions) {
        ensureMutable();
        final FlagHolder modified = new FlagHolder();
        forEachIndexDo(new IndexOperation<O>() {
            @Override
            public boolean perform(Index<O> index) {
                modified.value |= index.addAll(objectSet, queryOptions);
                return true;
            }
        });
        return modified.value;
    }

    /**
     * {@inheritDoc}
     */
    @Override
    public boolean removeAll(final ObjectSet<O> objectSet, final QueryOptions queryOptions) {
        ensureMutable();
        final FlagHolder modified = new FlagHolder();
        forEachIndexDo(new IndexOperation<O>() {
            @Override
            public boolean perform(Index<O> index) {
                modified.value |= index.removeAll(objectSet, queryOptions);
                return true;
            }
        });
        return modified.value;
    }

    /**
     * {@inheritDoc}
     * @param queryOptions
     */
    @Override
    public void clear(final QueryOptions queryOptions) {
        ensureMutable();
        forEachIndexDo(new IndexOperation<O>() {
            @Override
            public boolean perform(Index<O> index) {
                index.clear(queryOptions);
                return true;
            }
        });
    }

    /**
     * {@inheritDoc}
     */
    @Override
    public boolean isMutable() {
        return allIndexesAreMutable;
    }

    /**
     * Throws an {@link IllegalStateException} if all indexes are not mutable.
     */
    void ensureMutable() {
        if (!allIndexesAreMutable) {
            throw new IllegalStateException("Cannot modify indexes, an immutable index has been added.");
        }
    }

    /**
     * A closure/callback object invoked for each index in turn by method
     * {@link CollectionQueryEngine#forEachIndexDo(IndexOperation)}.
     */
    interface IndexOperation<O> {
        /**
         * @param index The index to be processed
         * @return Operation can return true to continue iterating through all indexes, false to stop iterating
         */
        boolean perform(Index<O> index);
    }

    /**
     * Iterates through all indexes and for each index invokes the given index operation. If the operation returns
     * false for any index, stops iterating and returns false. If the operation returns true for every index,
     * returns true after all indexes have been iterated.
     * @param indexOperation The operation to perform on each index.
     * @return true if the operation returned true for all indexes and so all indexes were iterated, false if the
     * operation returned false for any index and so iteration was stopped
     */
    boolean forEachIndexDo(IndexOperation<O> indexOperation) {
        // Perform the operation on attribute indexes...
        Iterable<Index<O>> attributeIndexes = new ConcatenatingIterable<Index<O>>(this.attributeIndexes.values());
        for (Index<O> index : attributeIndexes) {
            boolean continueIterating = indexOperation.perform(index);
            if (!continueIterating) {
                return false;
            }
        }
        // Perform the operation on compound indexes...
        Iterable<? extends Index<O>> compoundIndexes = this.compoundIndexes.values();
        for (Index<O> index : compoundIndexes) {
            boolean continueIterating = indexOperation.perform(index);
            if (!continueIterating) {
                return false;
            }
        }
        // Perform the operation on standing query indexes...
        Iterable<? extends Index<O>> standingQueryIndexes = this.standingQueryIndexes.values();
        for (Index<O> index : standingQueryIndexes) {
            boolean continueIterating = indexOperation.perform(index);
            if (!continueIterating) {
                return false;
            }
        }
        // Perform the operation on the fallback index...
        return indexOperation.perform(fallbackIndex);
    }

    static class FlagHolder {
        boolean value = false;
    }

    static String getClassNameNullSafe(Object object) {
        return object == null ? null : object.getClass().getName();
    }
}<|MERGE_RESOLUTION|>--- conflicted
+++ resolved
@@ -308,23 +308,6 @@
      * @return A {@link ResultSet} from the index with the lowest retrieval cost which supports the given query
      */
     <A> ResultSet<O> getResultSetWithLowestRetrievalCost(SimpleQuery<O, A> query, QueryOptions queryOptions) {
-<<<<<<< HEAD
-        if(query instanceof Equal || query instanceof In) {
-            Index<O> unique = uniqueIndexes.get(query.getAttribute());
-            // unique indices definitely has better cost
-            if(unique!= null){
-                return unique.retrieve(query, queryOptions);
-            }
-        }
-=======
-        // First check if a UniqueIndex is available, as this will have the lowest cost...
-        Index<O> uniqueIndex = uniqueIndexes.get(query.getAttribute());
-        if (uniqueIndex!= null && uniqueIndex.supportsQuery(query, queryOptions)){
-            return uniqueIndex.retrieve(query, queryOptions);
-        }
-
-        // Examine other (non-unique) indexes...
->>>>>>> 87381c94
         Iterable<Index<O>> indexesOnAttribute = getIndexesOnAttribute(query.getAttribute());
 
         // Choose the index with the lowest retrieval cost for this query...
